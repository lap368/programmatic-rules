{
  "category": "System",
  "version": "1.0",
  "status": "Active",
<<<<<<< HEAD
  "requires": ["rules/main_branch_protection.json"],
=======
  "requires": ["rules/hello_world.json", "rules/test_subdir/nested_rule.json"],
>>>>>>> cc879299
  "relevant": [],
  "title": "Startup Entrypoint",
  "content": "Main startup entrypoint rule. Ready for project-specific customization."
} <|MERGE_RESOLUTION|>--- conflicted
+++ resolved
@@ -2,11 +2,7 @@
   "category": "System",
   "version": "1.0",
   "status": "Active",
-<<<<<<< HEAD
-  "requires": ["rules/main_branch_protection.json"],
-=======
   "requires": ["rules/hello_world.json", "rules/test_subdir/nested_rule.json"],
->>>>>>> cc879299
   "relevant": [],
   "title": "Startup Entrypoint",
   "content": "Main startup entrypoint rule. Ready for project-specific customization."
